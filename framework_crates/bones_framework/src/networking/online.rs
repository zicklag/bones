#![doc = include_str!("./online.md")]
// TODO
#![allow(missing_docs)]

use crate::{
    networking::{get_network_endpoint, NetworkMatchSocket},
    prelude::*,
};
pub use bones_matchmaker_proto::{
    GameID, LobbyId, LobbyInfo, LobbyListItem, MatchInfo, PlayerIdxAssignment, MATCH_ALPN,
};
use iroh_net::Endpoint;
use iroh_net::NodeId;
use iroh_quinn::Connection;
use once_cell::sync::Lazy;
use tracing::{info, warn};

/// The number of bytes to use for read_to_end()
pub const READ_TO_END_BYTE_COUNT: usize = 256;

/// Struct that holds a channel which exchange messages with the matchmaking server.
#[derive(DerefMut, Deref)]
pub struct OnlineMatchmaker(BiChannelClient<OnlineMatchmakerRequest, OnlineMatchmakerResponse>);

/// Online matchmaker request
#[derive(Debug)]
pub enum OnlineMatchmakerRequest {
    SearchForGame {
        id: NodeId,
        player_count: u32,
        game_id: GameID,
        match_data: Vec<u8>,
        player_idx_assignment: PlayerIdxAssignment,
    },
    StopSearch {
        id: NodeId,
    },
    ListLobbies {
        id: NodeId,
        game_id: GameID,
    },
    CreateLobby {
        id: NodeId,
        lobby_info: LobbyInfo,
    },
    JoinLobby {
        id: NodeId,
        game_id: GameID,
        lobby_id: LobbyId,
        password: Option<String>,
    },
}

impl OnlineMatchmakerRequest {
    /// Returns the NodeId associated with the request.
    pub fn node_id(&self) -> NodeId {
        match self {
            OnlineMatchmakerRequest::SearchForGame { id, .. } => *id,
            OnlineMatchmakerRequest::StopSearch { id } => *id,
            OnlineMatchmakerRequest::ListLobbies { id, .. } => *id,
            OnlineMatchmakerRequest::CreateLobby { id, .. } => *id,
            OnlineMatchmakerRequest::JoinLobby { id, .. } => *id,
        }
    }
}

/// Online matchmaker response
#[derive(Serialize, Clone)]
pub enum OnlineMatchmakerResponse {
    /// Searching for matchmaking in progress
    Searching,
    /// Response that specifies updates about the current matchmaking (ie. player count updates)
    MatchmakingUpdate { player_count: u32 },
    /// The desired client count has been reached, and the match may start.
    GameStarting {
        #[serde(skip_serializing, skip_deserializing)]
        socket: NetworkMatchSocket,
        player_idx: usize,
        player_count: usize,
        random_seed: u64,
    },
    /// Response that specifies updates about the current lobby (ie. player count updates)
    LobbyUpdate { player_count: u32 },
    /// A list of available lobbies
    LobbiesList(Vec<LobbyListItem>),
    /// Confirmation that a lobby has been created
    LobbyCreated(LobbyId),
    /// Confirmation that a client has joined a lobby
    LobbyJoined {
        lobby_id: LobbyId,
        player_count: usize,
    },
    /// An error message response
    Error(String),
}

impl std::fmt::Debug for OnlineMatchmakerResponse {
    fn fmt(&self, f: &mut std::fmt::Formatter<'_>) -> std::fmt::Result {
        let serialized =
            serde_yaml::to_string(self).expect("Failed to serialize OnlineMatchmakerResponse");
        write!(f, "{:?}", serialized)
    }
}

/// Online matchmaker channel
pub static ONLINE_MATCHMAKER: Lazy<OnlineMatchmaker> = Lazy::new(|| {
    let (client, server) = bi_channel();

    RUNTIME.spawn(async move {
        if let Err(err) = process_matchmaker_requests(server).await {
            warn!("online matchmaker failed: {err:?}");
        }
    });

    OnlineMatchmaker(client)
});

/// Internal struct used to keep track of the connection with the matchmaker
pub struct MatchmakerConnectionState {
    ep: Option<Endpoint>,
    conn: Option<Connection>,
    node_id: Option<NodeId>,
}

impl Default for MatchmakerConnectionState {
    fn default() -> Self {
        Self::new()
    }
}

impl MatchmakerConnectionState {
    /// Initialize a new MatchmakerConnectionState
    pub fn new() -> Self {
        Self {
            ep: None,
            conn: None,
            node_id: None,
        }
    }

    /// Acquires the matchmaker connection, either establishing from scratch if none exists
    /// or fetching the currently held connection.
    pub async fn acquire_connection(&mut self) -> anyhow::Result<&Connection> {
        if let Some(id) = self.node_id {
            if self.conn.is_none() {
                info!("Connecting to online matchmaker");
                let ep = get_network_endpoint().await;
                let conn = ep.connect(id.into(), MATCH_ALPN).await?;
                self.ep = Some(ep.clone());
                self.conn = Some(conn);
                info!("Connected to online matchmaker");
            }

            self.conn
                .as_ref()
                .ok_or_else(|| anyhow::anyhow!("Failed to establish connection"))
        } else {
            Err(anyhow::anyhow!("NodeId not set"))
        }
    }

<<<<<<< HEAD
    let message = postcard::to_allocvec(&message)?;
    send.write_all(&message).await?;
    send.finish()?;
    send.stopped().await?;
=======
    /// Closes the connection with the matchmaker, and removes the conn/ep from self.
    pub fn close_connection(&mut self) {
        if let Some(conn) = self.conn.take() {
            conn.close(0u32.into(), b"Closing matchmaker connection");
        }
        self.ep = None;
    }
>>>>>>> 4a727151

    /// Returns true if a connection with the matchmaker currently exists
    pub fn is_connected(&self) -> bool {
        self.conn.is_some()
    }

    /// Sets the iroh NodeId that will be used to establish connection with the matchmaker
    pub fn set_node_id(&mut self, id: NodeId) {
        self.node_id = Some(id);
    }
}

/// Core communication processing for the matchmaker
async fn process_matchmaker_requests(
    user_channel: BiChannelServer<OnlineMatchmakerRequest, OnlineMatchmakerResponse>,
) -> anyhow::Result<()> {
    let mut matchmaker_connection_state = MatchmakerConnectionState::new();

    while let Ok(message) = user_channel.recv().await {
        match message {
            OnlineMatchmakerRequest::SearchForGame {
                id,
                player_count,
                game_id,
                match_data,
                player_idx_assignment,
            } => {
                matchmaker_connection_state.set_node_id(id);
                let match_info = MatchInfo {
                    max_players: player_count,
                    match_data,
                    game_id,
                    player_idx_assignment,
                };

                if let Err(err) = crate::networking::online_matchmaking::resolve_search_for_match(
                    &user_channel,
                    &mut matchmaker_connection_state,
                    match_info.clone(),
                )
                .await
                {
                    warn!("Start Matchmaking Search failed: {err:?}");
                }
            }
            OnlineMatchmakerRequest::ListLobbies { id, game_id } => {
                matchmaker_connection_state.set_node_id(id);
                if let Err(err) = crate::networking::online_lobby::resolve_list_lobbies(
                    &user_channel,
                    &mut matchmaker_connection_state,
                    game_id,
                )
                .await
                {
                    warn!("Listing lobbies failed: {err:?}");
                }
            }
            OnlineMatchmakerRequest::CreateLobby { id, lobby_info } => {
                matchmaker_connection_state.set_node_id(id);
                if let Err(err) = crate::networking::online_lobby::resolve_create_lobby(
                    &user_channel,
                    &mut matchmaker_connection_state,
                    lobby_info,
                )
                .await
                {
                    warn!("Creating lobby failed: {err:?}");
                }
            }
            OnlineMatchmakerRequest::JoinLobby {
                id,
                game_id,
                lobby_id,
                password,
            } => {
                matchmaker_connection_state.set_node_id(id);
                if let Err(err) = crate::networking::online_lobby::resolve_join_lobby(
                    &user_channel,
                    &mut matchmaker_connection_state,
                    game_id,
                    lobby_id,
                    password,
                )
                .await
                {
                    warn!("Joining lobby failed: {err:?}");
                }
            }
            // Otherwise do nothing as the requests will be dealt with in the above functions
            _ => {}
        }
    }

    Ok(())
}

// Interface for interacting with the matchmaker from a game
impl OnlineMatchmaker {
    /// Read and return the latest matchmaker response, if one exists.
    pub fn read_matchmaker_response() -> Option<OnlineMatchmakerResponse> {
        ONLINE_MATCHMAKER.try_recv().ok()
    }

    /// Sends a request to the matchmaking server to start searching for a match. Response is read via `read_matchmaker_response()`.
    pub fn start_search_for_match(
        matchmaking_server: NodeId,
        game_id: GameID,
        player_count: u32,
        match_data: Vec<u8>,
        player_idx_assignment: PlayerIdxAssignment,
    ) -> anyhow::Result<()> {
        ONLINE_MATCHMAKER
            .try_send(OnlineMatchmakerRequest::SearchForGame {
                id: matchmaking_server,
                player_count,
                game_id,
                match_data,
                player_idx_assignment,
            })
            .map_err(|e| anyhow::anyhow!("Failed to send matchmaker request: {}", e))?;
        Ok(())
    }

    /// Stops searching for a match.
    pub fn stop_search_for_match(matchmaking_server: NodeId) -> anyhow::Result<()> {
        ONLINE_MATCHMAKER
            .try_send(OnlineMatchmakerRequest::StopSearch {
                id: matchmaking_server,
            })
            .map_err(|e| anyhow::anyhow!("Failed to send matchmaker request: {}", e))?;
        Ok(())
    }

    /// Sends a request to the matchmaking server to provide a list of all available lobbies for game_id. Response is read via `read_matchmaker_response()`.
    pub fn list_lobbies(matchmaking_server: NodeId, game_id: GameID) -> anyhow::Result<()> {
        ONLINE_MATCHMAKER
            .try_send(OnlineMatchmakerRequest::ListLobbies {
                id: matchmaking_server,
                game_id,
            })
            .map_err(|e| anyhow::anyhow!("Failed to send list lobbies request: {}", e))?;
        Ok(())
    }

    /// Sends a request to the matchmaking server to create a new lobby with the specified lobby_info.
    pub fn create_lobby(matchmaking_server: NodeId, lobby_info: LobbyInfo) -> anyhow::Result<()> {
        ONLINE_MATCHMAKER
            .try_send(OnlineMatchmakerRequest::CreateLobby {
                id: matchmaking_server,
                lobby_info,
            })
            .map_err(|e| anyhow::anyhow!("Failed to send create lobby request: {}", e))?;
        Ok(())
    }

    /// Sends a request to the matchmaking server to join a lobby with the specified game_id, lobby_id, and optional password.
    pub fn join_lobby(
        matchmaking_server: NodeId,
        game_id: GameID,
        lobby_id: LobbyId,
        password: Option<String>,
    ) -> anyhow::Result<()> {
        ONLINE_MATCHMAKER
            .try_send(OnlineMatchmakerRequest::JoinLobby {
                id: matchmaking_server,
                game_id,
                lobby_id,
                password,
            })
            .map_err(|e| anyhow::anyhow!("Failed to send join lobby request: {}", e))?;
        Ok(())
    }
}<|MERGE_RESOLUTION|>--- conflicted
+++ resolved
@@ -159,12 +159,6 @@
         }
     }
 
-<<<<<<< HEAD
-    let message = postcard::to_allocvec(&message)?;
-    send.write_all(&message).await?;
-    send.finish()?;
-    send.stopped().await?;
-=======
     /// Closes the connection with the matchmaker, and removes the conn/ep from self.
     pub fn close_connection(&mut self) {
         if let Some(conn) = self.conn.take() {
@@ -172,7 +166,6 @@
         }
         self.ep = None;
     }
->>>>>>> 4a727151
 
     /// Returns true if a connection with the matchmaker currently exists
     pub fn is_connected(&self) -> bool {
